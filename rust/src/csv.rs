--- conflicted
+++ resolved
@@ -44,10 +44,9 @@
     let pathbuf: PathBuf = csv_path.into();
 
     if !check_utf8(pathbuf.clone()) {
-        return Err(io::Error::new(
-            io::ErrorKind::InvalidData,
-            "Could not convert to utf-8",
-        ).into());
+        return Err(
+            io::Error::new(io::ErrorKind::InvalidData, "Could not convert to utf-8").into(),
+        );
     }
     let file = File::open(pathbuf)?;
 
@@ -64,13 +63,18 @@
     // }
 
     if !has_header || skip_header {
-        let len = headers.expect("Expected a Some for headers but headers are empty").len();
+        let len = headers
+            .expect("Expected a Some for headers but headers are empty")
+            .len();
         for i in 0..len {
             header.push(format!("{}column_{}", schema_prefix, i));
             column_names.push(format!("{}", i));
         }
     } else {
-        for field in headers.expect("Expected a Some for headers but headers are empty").iter() {
+        for field in headers
+            .expect("Expected a Some for headers but headers are empty")
+            .iter()
+        {
             let escaped_field = urlencoding::encode(field);
             column_names.push(String::from(field));
             header.push(format!("{}column_{}", schema_prefix, escaped_field));
@@ -90,22 +94,9 @@
     let csv_name_escaped = urlencoding::encode(&csv_name);
     let csv_name_value = format!("{:?}@en", csv_name);
     let csv_node = format!("{}CSV_{}", data_prefix, csv_name_escaped);
-<<<<<<< HEAD
-    builder.add_string_triple(StringTriple::new_node(&csv_node,
-                                                     &rdf_type,
-                                                     &csv_type))?;
-    builder.add_string_triple(StringTriple::new_value(&csv_node,
-                                                      &label,
-                                                      &csv_name_value))?;
-
-=======
-    builder
-        .add_string_triple(StringTriple::new_node(&csv_node, &rdf_type, &csv_type))
-        .unwrap();
-    builder
-        .add_string_triple(StringTriple::new_value(&csv_node, &label, &csv_name_value))
-        .unwrap();
->>>>>>> 82ad1e64
+    builder.add_string_triple(StringTriple::new_node(&csv_node, &rdf_type, &csv_type))?;
+    builder.add_string_triple(StringTriple::new_value(&csv_node, &label, &csv_name_value))?;
+
     // Create the ordered column names metadata for the csv
     let mut column_index = 0;
     for field in column_names.iter() {
@@ -121,52 +112,29 @@
         let column_name_predicate = format!("{}csv_column_name", schema_prefix);
         let column_name_value = format!("{:?}^^'{}{}'", field, xsd, "string");
 
-<<<<<<< HEAD
-        builder.add_string_triple(StringTriple::new_node(&csv_node,
-                                                         &column_predicate,
-                                                         &column_node))?;
-
-        builder.add_string_triple(StringTriple::new_node(&column_node,
-                                                         &rdf_type,
-                                                         &column_type))?;
-
-        builder.add_string_triple(StringTriple::new_value(&column_node,
-                                                          &column_index_predicate,
-                                                          &column_index_value))?;
-
-        builder.add_string_triple(StringTriple::new_value(&column_node,
-                                                          &column_name_predicate,
-                                                          &column_name_value))?;
-=======
-        builder
-            .add_string_triple(StringTriple::new_node(
-                &csv_node,
-                &column_predicate,
-                &column_node,
-            ))
-            .unwrap();
-        builder
-            .add_string_triple(StringTriple::new_node(
-                &column_node,
-                &rdf_type,
-                &column_type,
-            ))
-            .unwrap();
-        builder
-            .add_string_triple(StringTriple::new_value(
-                &column_node,
-                &column_index_predicate,
-                &column_index_value,
-            ))
-            .unwrap();
-        builder
-            .add_string_triple(StringTriple::new_value(
-                &column_node,
-                &column_name_predicate,
-                &column_name_value,
-            ))
-            .unwrap();
->>>>>>> 82ad1e64
+        builder.add_string_triple(StringTriple::new_node(
+            &csv_node,
+            &column_predicate,
+            &column_node,
+        ))?;
+
+        builder.add_string_triple(StringTriple::new_node(
+            &column_node,
+            &rdf_type,
+            &column_type,
+        ))?;
+
+        builder.add_string_triple(StringTriple::new_value(
+            &column_node,
+            &column_index_predicate,
+            &column_index_value,
+        ))?;
+
+        builder.add_string_triple(StringTriple::new_value(
+            &column_node,
+            &column_name_predicate,
+            &column_name_value,
+        ))?;
         column_index += 1;
     }
 
@@ -182,16 +150,12 @@
     let column_hash_string = hex::encode(column_hash);
 
     if let Some(schema_builder) = schema_builder_option {
-<<<<<<< HEAD
-        write_schema(schema_builder, &schema_prefix, &column_hash_string, &sorted_column_names)?;
-=======
         write_schema(
             schema_builder,
             &schema_prefix,
             &column_hash_string,
             &sorted_column_names,
-        );
->>>>>>> 82ad1e64
+        )?;
     }
 
     for result in reader.records() {
@@ -211,36 +175,26 @@
         let row_type = format!("{}CSVRow_{}", schema_prefix, column_hash_string);
 
         // add row type
-        builder
-            .add_string_triple(StringTriple::new_node(&node, &rdf_type, &row_type))?;
+        builder.add_string_triple(StringTriple::new_node(&node, &rdf_type, &row_type))?;
         // add row predicate
-        builder
-            .add_string_triple(StringTriple::new_node(&csv_node, &row_predicate, &node))?;
+        builder.add_string_triple(StringTriple::new_node(&csv_node, &row_predicate, &node))?;
         for (col, field) in record.iter().enumerate() {
             let value = format!("{:?}^^'{}{}'", field, xsd, "string");
             let column = &header[col];
-            builder
-                .add_string_triple(StringTriple::new_value(&node, &column, &value))?;
+            builder.add_string_triple(StringTriple::new_value(&node, &column, &value))?;
         }
-        return Ok(())
-    };
+        return Ok(());
+    }
 
     return Ok(());
 }
 
-<<<<<<< HEAD
-fn write_schema(schema_builder: &SyncStoreLayerBuilder,
-                schema_prefix: &str,
-                column_hash_string: &str,
-                sorted_column_names: &Vec<String>) -> Result<(), csv::Error>{
-=======
 fn write_schema(
     schema_builder: &SyncStoreLayerBuilder,
     schema_prefix: &str,
     column_hash_string: &str,
     sorted_column_names: &Vec<String>,
-) {
->>>>>>> 82ad1e64
+) -> Result<(), csv::Error> {
     // Prefixes
     let rdf = "http://www.w3.org/1999/02/22-rdf-syntax-ns#";
     let rdfs = "http://www.w3.org/2000/01/rdf-schema#";
@@ -268,14 +222,14 @@
     let csv_comment = "\"CSV object\"@en";
     let document = "http://terminusdb.com/schema/system#Document";
 
-    schema_builder
-        .add_string_triple(StringTriple::new_node(&csv_type, &rdf_type, &owl_class))?;
-    schema_builder
-        .add_string_triple(StringTriple::new_value(&csv_type, &label, &csv_label))?;
-    schema_builder
-        .add_string_triple(StringTriple::new_value(&csv_type, &comment, &csv_comment))?;
-    schema_builder
-        .add_string_triple(StringTriple::new_node(&csv_type, &sub_class_of, &document))?;
+    schema_builder.add_string_triple(StringTriple::new_node(&csv_type, &rdf_type, &owl_class))?;
+    schema_builder.add_string_triple(StringTriple::new_value(&csv_type, &label, &csv_label))?;
+    schema_builder.add_string_triple(StringTriple::new_value(&csv_type, &comment, &csv_comment))?;
+    schema_builder.add_string_triple(StringTriple::new_node(
+        &csv_type,
+        &sub_class_of,
+        &document,
+    ))?;
 
     // Create column objects and fields
     let column_predicate = format!("{}csv_column", schema_prefix);
@@ -292,194 +246,118 @@
     let column_name_label = "\"csv column index\"@en";
     let column_name_comment = "\"The name of the column as it was verbatim in the CSV\"@en";
 
-    schema_builder
-        .add_string_triple(StringTriple::new_node(&column_type, &rdf_type, &owl_class))?;
-    schema_builder
-        .add_string_triple(StringTriple::new_value(&column_type, &label, &column_label))?;
-    schema_builder
-<<<<<<< HEAD
-        .add_string_triple(StringTriple::new_value(&column_type, &comment, &column_comment))?;
+    schema_builder.add_string_triple(StringTriple::new_node(
+        &column_type,
+        &rdf_type,
+        &owl_class,
+    ))?;
+    schema_builder.add_string_triple(StringTriple::new_value(
+        &column_type,
+        &label,
+        &column_label,
+    ))?;
+    schema_builder.add_string_triple(StringTriple::new_value(
+        &column_type,
+        &comment,
+        &column_comment,
+    ))?;
     // column
-    schema_builder
-        .add_string_triple(StringTriple::new_node(&column_predicate, &rdf_type, &object_property))?;
-    schema_builder
-        .add_string_triple(StringTriple::new_value(&column_predicate, &label, &column_predicate_label))?;
-    schema_builder
-        .add_string_triple(StringTriple::new_value(&column_predicate, &comment, &column_predicate_comment))?;
-    schema_builder
-        .add_string_triple(StringTriple::new_node(&column_predicate, &domain, &csv_type))?;
-    schema_builder
-        .add_string_triple(StringTriple::new_node(&column_predicate, &range, &column_type))?;
+    schema_builder.add_string_triple(StringTriple::new_node(
+        &column_predicate,
+        &rdf_type,
+        &object_property,
+    ))?;
+    schema_builder.add_string_triple(StringTriple::new_value(
+        &column_predicate,
+        &label,
+        &column_predicate_label,
+    ))?;
+    schema_builder.add_string_triple(StringTriple::new_value(
+        &column_predicate,
+        &comment,
+        &column_predicate_comment,
+    ))?;
+    schema_builder.add_string_triple(StringTriple::new_node(
+        &column_predicate,
+        &domain,
+        &csv_type,
+    ))?;
+    schema_builder.add_string_triple(StringTriple::new_node(
+        &column_predicate,
+        &range,
+        &column_type,
+    ))?;
 
     // index
-    schema_builder
-        .add_string_triple(StringTriple::new_node(&column_index_predicate, &rdf_type, &datatype_property))?;
-    schema_builder
-        .add_string_triple(StringTriple::new_value(&column_index_predicate, &label, &column_index_label))?;
-    schema_builder
-        .add_string_triple(StringTriple::new_value(&column_index_predicate, &comment, &column_index_comment))?;
-    schema_builder
-        .add_string_triple(StringTriple::new_node(&column_index_predicate, &domain, &column_type))?;
-    schema_builder
-        .add_string_triple(StringTriple::new_node(&column_index_predicate, &range, &xsd_integer))?;
+    schema_builder.add_string_triple(StringTriple::new_node(
+        &column_index_predicate,
+        &rdf_type,
+        &datatype_property,
+    ))?;
+    schema_builder.add_string_triple(StringTriple::new_value(
+        &column_index_predicate,
+        &label,
+        &column_index_label,
+    ))?;
+    schema_builder.add_string_triple(StringTriple::new_value(
+        &column_index_predicate,
+        &comment,
+        &column_index_comment,
+    ))?;
+    schema_builder.add_string_triple(StringTriple::new_node(
+        &column_index_predicate,
+        &domain,
+        &column_type,
+    ))?;
+    schema_builder.add_string_triple(StringTriple::new_node(
+        &column_index_predicate,
+        &range,
+        &xsd_integer,
+    ))?;
 
     // name
-    schema_builder
-        .add_string_triple(StringTriple::new_node(&column_name_predicate, &rdf_type, &datatype_property))?;
-    schema_builder
-        .add_string_triple(StringTriple::new_value(&column_name_predicate, &label, &column_name_label))?;
-    schema_builder
-        .add_string_triple(StringTriple::new_value(&column_name_predicate, &comment, &column_name_comment))?;
-    schema_builder
-        .add_string_triple(StringTriple::new_node(&column_name_predicate, &domain, &column_type))?;
-    schema_builder
-        .add_string_triple(StringTriple::new_node(&column_name_predicate, &range, &xsd_string))?;
-=======
-        .add_string_triple(StringTriple::new_value(
-            &column_type,
-            &comment,
-            &column_comment,
-        ))
-        .unwrap();
-    // column
-    schema_builder
-        .add_string_triple(StringTriple::new_node(
-            &column_predicate,
-            &rdf_type,
-            &object_property,
-        ))
-        .unwrap();
-    schema_builder
-        .add_string_triple(StringTriple::new_value(
-            &column_predicate,
-            &label,
-            &column_predicate_label,
-        ))
-        .unwrap();
-    schema_builder
-        .add_string_triple(StringTriple::new_value(
-            &column_predicate,
-            &comment,
-            &column_predicate_comment,
-        ))
-        .unwrap();
-    schema_builder
-        .add_string_triple(StringTriple::new_node(
-            &column_predicate,
-            &domain,
-            &csv_type,
-        ))
-        .unwrap();
-    schema_builder
-        .add_string_triple(StringTriple::new_node(
-            &column_predicate,
-            &range,
-            &column_type,
-        ))
-        .unwrap();
-
-    // index
-    schema_builder
-        .add_string_triple(StringTriple::new_node(
-            &column_index_predicate,
-            &rdf_type,
-            &datatype_property,
-        ))
-        .unwrap();
-    schema_builder
-        .add_string_triple(StringTriple::new_value(
-            &column_index_predicate,
-            &label,
-            &column_index_label,
-        ))
-        .unwrap();
-    schema_builder
-        .add_string_triple(StringTriple::new_value(
-            &column_index_predicate,
-            &comment,
-            &column_index_comment,
-        ))
-        .unwrap();
-    schema_builder
-        .add_string_triple(StringTriple::new_node(
-            &column_index_predicate,
-            &domain,
-            &column_type,
-        ))
-        .unwrap();
-    schema_builder
-        .add_string_triple(StringTriple::new_node(
-            &column_index_predicate,
-            &range,
-            &xsd_integer,
-        ))
-        .unwrap();
-
-    // name
-    schema_builder
-        .add_string_triple(StringTriple::new_node(
-            &column_name_predicate,
-            &rdf_type,
-            &datatype_property,
-        ))
-        .unwrap();
-    schema_builder
-        .add_string_triple(StringTriple::new_value(
-            &column_name_predicate,
-            &label,
-            &column_name_label,
-        ))
-        .unwrap();
-    schema_builder
-        .add_string_triple(StringTriple::new_value(
-            &column_name_predicate,
-            &comment,
-            &column_name_comment,
-        ))
-        .unwrap();
-    schema_builder
-        .add_string_triple(StringTriple::new_node(
-            &column_name_predicate,
-            &domain,
-            &column_type,
-        ))
-        .unwrap();
-    schema_builder
-        .add_string_triple(StringTriple::new_node(
-            &column_name_predicate,
-            &range,
-            &xsd_string,
-        ))
-        .unwrap();
->>>>>>> 82ad1e64
+    schema_builder.add_string_triple(StringTriple::new_node(
+        &column_name_predicate,
+        &rdf_type,
+        &datatype_property,
+    ))?;
+    schema_builder.add_string_triple(StringTriple::new_value(
+        &column_name_predicate,
+        &label,
+        &column_name_label,
+    ))?;
+    schema_builder.add_string_triple(StringTriple::new_value(
+        &column_name_predicate,
+        &comment,
+        &column_name_comment,
+    ))?;
+    schema_builder.add_string_triple(StringTriple::new_node(
+        &column_name_predicate,
+        &domain,
+        &column_type,
+    ))?;
+    schema_builder.add_string_triple(StringTriple::new_node(
+        &column_name_predicate,
+        &range,
+        &xsd_string,
+    ))?;
 
     // Row super class
     let row_super = format!("{}CSVRow", schema_prefix);
     let row_super_label = "\"CSV Row\"@en";
     let row_super_comment = "\"Generic Row of a CSV file\"@en";
 
-    schema_builder
-        .add_string_triple(StringTriple::new_node(&row_super, &rdf_type, &owl_class))?;
-    schema_builder
-<<<<<<< HEAD
-        .add_string_triple(StringTriple::new_value(&row_super, &label, &row_super_label))?;
-    schema_builder
-        .add_string_triple(StringTriple::new_value(&row_super, &comment, &row_super_comment))?;
-=======
-        .add_string_triple(StringTriple::new_value(
-            &row_super,
-            &label,
-            &row_super_label,
-        ))
-        .unwrap();
-    schema_builder
-        .add_string_triple(StringTriple::new_value(
-            &row_super,
-            &comment,
-            &row_super_comment,
-        ))
-        .unwrap();
->>>>>>> 82ad1e64
+    schema_builder.add_string_triple(StringTriple::new_node(&row_super, &rdf_type, &owl_class))?;
+    schema_builder.add_string_triple(StringTriple::new_value(
+        &row_super,
+        &label,
+        &row_super_label,
+    ))?;
+    schema_builder.add_string_triple(StringTriple::new_value(
+        &row_super,
+        &comment,
+        &row_super_comment,
+    ))?;
 
     // Create Row types
     let row_type = format!("{}CSVRow_{}", schema_prefix, column_hash_string);
@@ -487,53 +365,37 @@
     let sorted_column_string = format!("CSV Row object for columns {:?}", sorted_column_names);
     let row_comment = format!("{:?}@en", sorted_column_string);
 
-    schema_builder
-        .add_string_triple(StringTriple::new_node(&row_type, &rdf_type, &owl_class))?;
-    schema_builder
-        .add_string_triple(StringTriple::new_node(&row_type, &sub_class_of, &row_super))?;
-    schema_builder
-        .add_string_triple(StringTriple::new_value(&row_type, &label, &row_label))?;
-    schema_builder
-        .add_string_triple(StringTriple::new_value(&row_type, &comment, &row_comment))?;
+    schema_builder.add_string_triple(StringTriple::new_node(&row_type, &rdf_type, &owl_class))?;
+    schema_builder.add_string_triple(StringTriple::new_node(
+        &row_type,
+        &sub_class_of,
+        &row_super,
+    ))?;
+    schema_builder.add_string_triple(StringTriple::new_value(&row_type, &label, &row_label))?;
+    schema_builder.add_string_triple(StringTriple::new_value(&row_type, &comment, &row_comment))?;
 
     // Row predicate
     let row_predicate = format!("{}csv_row", schema_prefix);
     let row_predicate_label = "\"csv row\"@en";
     let row_predicate_comment = "\"Connects a CSV to its rows\"@en";
 
-    schema_builder
-<<<<<<< HEAD
-        .add_string_triple(StringTriple::new_node(&row_predicate, &rdf_type, &object_property))?;
-    schema_builder
-        .add_string_triple(StringTriple::new_value(&row_predicate, &label, &row_predicate_label))?;
-    schema_builder
-        .add_string_triple(StringTriple::new_value(&row_predicate, &comment, &row_predicate_comment))?;
-=======
-        .add_string_triple(StringTriple::new_node(
-            &row_predicate,
-            &rdf_type,
-            &object_property,
-        ))
-        .unwrap();
-    schema_builder
-        .add_string_triple(StringTriple::new_value(
-            &row_predicate,
-            &label,
-            &row_predicate_label,
-        ))
-        .unwrap();
-    schema_builder
-        .add_string_triple(StringTriple::new_value(
-            &row_predicate,
-            &comment,
-            &row_predicate_comment,
-        ))
-        .unwrap();
->>>>>>> 82ad1e64
-    schema_builder
-        .add_string_triple(StringTriple::new_node(&row_predicate, &domain, &csv_type))?;
-    schema_builder
-        .add_string_triple(StringTriple::new_node(&row_predicate, &range, &row_type))?;
+    schema_builder.add_string_triple(StringTriple::new_node(
+        &row_predicate,
+        &rdf_type,
+        &object_property,
+    ))?;
+    schema_builder.add_string_triple(StringTriple::new_value(
+        &row_predicate,
+        &label,
+        &row_predicate_label,
+    ))?;
+    schema_builder.add_string_triple(StringTriple::new_value(
+        &row_predicate,
+        &comment,
+        &row_predicate_comment,
+    ))?;
+    schema_builder.add_string_triple(StringTriple::new_node(&row_predicate, &domain, &csv_type))?;
+    schema_builder.add_string_triple(StringTriple::new_node(&row_predicate, &range, &row_type))?;
 
     // Create column predicates for each field
     for field in sorted_column_names {
@@ -542,37 +404,23 @@
         let column_label = format!("\"Column {}\"@en", field);
         let column_comment = format!("\"CSV Column for header name {}\"@en", field);
 
-        schema_builder
-<<<<<<< HEAD
-            .add_string_triple(StringTriple::new_node(&column_p, &rdf_type, &datatype_property))?;
-=======
-            .add_string_triple(StringTriple::new_node(
-                &column_p,
-                &rdf_type,
-                &datatype_property,
-            ))
-            .unwrap();
->>>>>>> 82ad1e64
-        schema_builder
-            .add_string_triple(StringTriple::new_value(&column_p, &label, &column_label))?;
-        schema_builder
-<<<<<<< HEAD
-            .add_string_triple(StringTriple::new_value(&column_p, &comment, &column_comment))?;
-=======
-            .add_string_triple(StringTriple::new_value(
-                &column_p,
-                &comment,
-                &column_comment,
-            ))
-            .unwrap();
->>>>>>> 82ad1e64
-        schema_builder
-            .add_string_triple(StringTriple::new_node(&column_p, &domain, &row_type))?;
-        schema_builder
-            .add_string_triple(StringTriple::new_node(&column_p, &range, &xsd_string))?;
-    }
-<<<<<<< HEAD
-    return Ok(())
-=======
->>>>>>> 82ad1e64
+        schema_builder.add_string_triple(StringTriple::new_node(
+            &column_p,
+            &rdf_type,
+            &datatype_property,
+        ))?;
+        schema_builder.add_string_triple(StringTriple::new_value(
+            &column_p,
+            &label,
+            &column_label,
+        ))?;
+        schema_builder.add_string_triple(StringTriple::new_value(
+            &column_p,
+            &comment,
+            &column_comment,
+        ))?;
+        schema_builder.add_string_triple(StringTriple::new_node(&column_p, &domain, &row_type))?;
+        schema_builder.add_string_triple(StringTriple::new_node(&column_p, &range, &xsd_string))?;
+    }
+    return Ok(());
 }